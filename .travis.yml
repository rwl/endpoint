language: go

go:
  - 1.1.2

install:
  - go get github.com/stretchr/stew/objects
  - go get github.com/stretchr/objx
  - go get github.com/stretchr/testify
<<<<<<< HEAD
  - go get github.com/golang/glog
  - go get github.com/rwl/go-endpoints/endpoints

notifications:
  email:
    on_failure: change
=======
  - go get github.com/rwl/go-endpoints/endpoints
>>>>>>> c3d09baa
<|MERGE_RESOLUTION|>--- conflicted
+++ resolved
@@ -7,13 +7,8 @@
   - go get github.com/stretchr/stew/objects
   - go get github.com/stretchr/objx
   - go get github.com/stretchr/testify
-<<<<<<< HEAD
-  - go get github.com/golang/glog
   - go get github.com/rwl/go-endpoints/endpoints
 
 notifications:
   email:
-    on_failure: change
-=======
-  - go get github.com/rwl/go-endpoints/endpoints
->>>>>>> c3d09baa
+    on_failure: change