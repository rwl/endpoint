--- conflicted
+++ resolved
@@ -149,15 +149,11 @@
 	} else {
 		log.Printf("Discovery API proxy failed on %s with %d. Details: %s",
 			request.relativeUrl, response.StatusCode, body)
-<<<<<<< HEAD
-		http.Error(w, body, response.StatusCode)
-		return
-=======
 		w.Header().Add("Content-Type", response.Header.Get("Content-Type"))
 		w.Header().Set("Content-Length", fmt.Sprintf("%d", len(body)))
 		w.WriteHeader(response.StatusCode)
 		fmt.Fprint(w, body)
->>>>>>> c3d09baa
+		return
 	}
 }
 
